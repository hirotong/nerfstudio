# Copyright 2022 The Nerfstudio Team. All rights reserved.
#
# Licensed under the Apache License, Version 2.0 (the "License");
# you may not use this file except in compliance with the License.
# You may obtain a copy of the License at
#
#     http://www.apache.org/licenses/LICENSE-2.0
#
# Unless required by applicable law or agreed to in writing, software
# distributed under the License is distributed on an "AS IS" BASIS,
# WITHOUT WARRANTIES OR CONDITIONS OF ANY KIND, either express or implied.
# See the License for the specific language governing permissions and
# limitations under the License.

""" Math Helper Functions """

from dataclasses import dataclass

import torch
from torchtyping import TensorType


def components_from_spherical_harmonics(levels: int, directions: TensorType[..., 3]) -> TensorType[..., "components"]:
    """
    Returns value for each component of spherical harmonics.

    Args:
        levels: Number of spherical harmonic levels to compute.
        directions: Spherical harmonic coefficients
    """
    num_components = levels**2
    components = torch.zeros((*directions.shape[:-1], num_components), device=directions.device)

    assert 1 <= levels <= 5, f"SH levels must be in [1,4], got {levels}"
    assert directions.shape[-1] == 3, f"Direction input should have three dimensions. Got {directions.shape[-1]}"

    x = directions[..., 0]
    y = directions[..., 1]
    z = directions[..., 2]

    xx = x**2
    yy = y**2
    zz = z**2

    # l0
    components[..., 0] = 0.28209479177387814

    # l1
    if levels > 1:
        components[..., 1] = 0.4886025119029199 * y
        components[..., 2] = 0.4886025119029199 * z
        components[..., 3] = 0.4886025119029199 * x

    # l2
    if levels > 2:
        components[..., 4] = 1.0925484305920792 * x * y
        components[..., 5] = 1.0925484305920792 * y * z
        components[..., 6] = 0.9461746957575601 * zz - 0.31539156525251999
        components[..., 7] = 1.0925484305920792 * x * z
        components[..., 8] = 0.5462742152960396 * (xx - yy)

    # l3
    if levels > 3:
        components[..., 9] = 0.5900435899266435 * y * (3 * xx - yy)
        components[..., 10] = 2.890611442640554 * x * y * z
        components[..., 11] = 0.4570457994644658 * y * (5 * zz - 1)
        components[..., 12] = 0.3731763325901154 * z * (5 * zz - 3)
        components[..., 13] = 0.4570457994644658 * x * (5 * zz - 1)
        components[..., 14] = 1.445305721320277 * z * (xx - yy)
        components[..., 15] = 0.5900435899266435 * x * (xx - 3 * yy)

    # l4
    if levels > 4:
        components[..., 16] = 2.5033429417967046 * x * y * (xx - yy)
        components[..., 17] = 1.7701307697799304 * y * z * (3 * xx - yy)
        components[..., 18] = 0.9461746957575601 * x * y * (7 * zz - 1)
        components[..., 19] = 0.6690465435572892 * y * (7 * zz - 3)
        components[..., 20] = 0.10578554691520431 * (35 * zz * zz - 30 * zz + 3)
        components[..., 21] = 0.6690465435572892 * x * z * (7 * zz - 3)
        components[..., 22] = 0.47308734787878004 * (xx - yy) * (7 * zz - 1)
        components[..., 23] = 1.7701307697799304 * x * z * (xx - 3 * yy)
        components[..., 24] = 0.4425326924449826 * (xx * (xx - 3 * yy) - yy * (3 * xx - yy))

    return components


@dataclass
class Gaussians:
    """Stores Gaussians

    Args:
        mean: Mean of multivariate Gaussian
        cov: Covariance of multivariate Gaussian.
    """

    mean: TensorType[..., "dim"]
    cov: TensorType[..., "dim", "dim"]


def compute_3d_gaussian(
    directions: TensorType[..., 3],
    means: TensorType[..., 3],
    dir_variance: TensorType[..., 1],
    radius_variance: TensorType[..., 1],
) -> Gaussians:
    """Compute guassian along ray.

    Args:
        directions: Axis of Gaussian.
        means: Mean of Gaussian.
        dir_variance: Variance along direction axis.
        radius_variance: Variance tangent to direction axis.

    Returns:
        Gaussians: Oriented 3D gaussian.
    """

    dir_outer_product = directions[..., :, None] * directions[..., None, :]
    eye = torch.eye(directions.shape[-1], device=directions.device)
    dir_mag_sq = torch.clamp(torch.sum(directions**2, dim=-1, keepdim=True), min=1e-10)
    null_outer_product = eye - directions[..., :, None] * (directions / dir_mag_sq)[..., None, :]
    dir_cov_diag = dir_variance[..., None] * dir_outer_product[..., :, :]
    radius_cov_diag = radius_variance[..., None] * null_outer_product[..., :, :]
    cov = dir_cov_diag + radius_cov_diag
    return Gaussians(mean=means, cov=cov)


def cylinder_to_gaussian(
    origins: TensorType[..., 3],
    directions: TensorType[..., 3],
    starts: TensorType[..., 1],
    ends: TensorType[..., 1],
    radius: TensorType[..., 1],
) -> Gaussians:
    """Approximates cylinders with a Gaussian distributions.

    Args:
        origins: Origins of cylinders.
        directions: Direction (axis) of cylinders.
        starts: Start of cylinders.
        ends: End of cylinders.
        radius: Radii of cylinders.

    Returns:
        Gaussians: Approximation of cylinders
    """
    means = origins + directions * ((starts + ends) / 2.0)
    dir_variance = (ends - starts) ** 2 / 12
    radius_variance = radius**2 / 4.0
    return compute_3d_gaussian(directions, means, dir_variance, radius_variance)


def conical_frustum_to_gaussian(
    origins: TensorType[..., 3],
    directions: TensorType[..., 3],
    starts: TensorType[..., 1],
    ends: TensorType[..., 1],
    radius: TensorType[..., 1],
) -> Gaussians:
    """Approximates conical frustums with a Gaussian distributions.

    Uses stable parameterization described in mip-NeRF publication.

    Args:
        origins: Origins of cones.
        directions: Direction (axis) of frustums.
        starts: Start of conical frustums.
        ends: End of conical frustums.
        radius: Radii of cone a distance of 1 from the origin.

    Returns:
        Gaussians: Approximation of conical frustums
    """
    mu = (starts + ends) / 2.0
    hw = (ends - starts) / 2.0
    means = origins + directions * (mu + (2.0 * mu * hw**2.0) / (3.0 * mu**2.0 + hw**2.0))
    dir_variance = (hw**2) / 3 - (4 / 15) * ((hw**4 * (12 * mu**2 - hw**2)) / (3 * mu**2 + hw**2) ** 2)
    radius_variance = radius**2 * ((mu**2) / 4 + (5 / 12) * hw**2 - 4 / 15 * (hw**4) / (3 * mu**2 + hw**2))
    return compute_3d_gaussian(directions, means, dir_variance, radius_variance)


def expected_sin(x_means: torch.Tensor, x_vars: torch.Tensor) -> torch.Tensor:
    """Computes the expected value of sin(y) where y ~ N(x_means, x_vars)

    Args:
        x_means: Mean values.
        x_vars: Variance of values.

    Returns:
        torch.Tensor: The expected value of sin.
    """

    return torch.exp(-0.5 * x_vars) * torch.sin(x_means)


<<<<<<< HEAD
# From https://github.com/ashawkey/stable-dreamfusion
def safe_normalize(x, eps=1e-20):
    """Safe normalization w/o divide by zero issues"""
    return x / torch.sqrt(torch.clamp(torch.sum(x * x, -1, keepdim=True), min=eps))
=======
def intersect_aabb(origins, directions, aabb):
    """
    pytorch implementation of ray intersection with AABB box
    :param origin: N,3 tensor of 3d positions
    :param direction: N,3 tensor of normalized directions
    :param aabb: 6,1 array of aabb box in the form of [x_min, y_min, z_min, x_max, y_max, z_max]
    :return: t_min, t_max - two tensors of shapes N,1 representing the intersection signed distance from
    the origin. t_min is clipped to 0 in case it is negative, in case of no intersection t_min is 1e10.
    """

    max_bound = 1e10

    tx_min = (aabb[0] - origins[:, 0]) / directions[:, 0]
    tx_max = (aabb[3] - origins[:, 0]) / directions[:, 0]
    t_min = torch.min(tx_min, tx_max)
    t_max = torch.max(tx_min, tx_max)

    ty_min_temp = (aabb[1] - origins[:, 1]) / directions[:, 1]
    ty_max_temp = (aabb[4] - origins[:, 1]) / directions[:, 1]
    ty_min = torch.min(ty_min_temp, ty_max_temp)
    ty_max = torch.max(ty_min_temp, ty_max_temp)

    cond = torch.logical_or((t_min > ty_max), (ty_min > t_max))
    t_min = torch.where(cond, max_bound, t_min)
    t_max = torch.where(cond, max_bound, t_max)

    t_min = torch.max(t_min, ty_min)
    t_max = torch.min(t_max, ty_max)

    tz_min_temp = (aabb[2] - origins[:, 2]) / directions[:, 2]
    tz_max_temp = (aabb[5] - origins[:, 2]) / directions[:, 2]
    tz_min = torch.min(tz_min_temp, tz_max_temp)
    tz_max = torch.max(tz_min_temp, tz_max_temp)

    cond = torch.logical_or((t_min > tz_max), tz_min > t_max)
    t_min = torch.where(cond, max_bound, t_min)
    t_max = torch.where(cond, max_bound, t_max)

    t_min = torch.max(t_min, tz_min)
    t_max = torch.min(t_max, tz_max)
    t_min = torch.where(t_min > 0, t_min, 0)
    t_max = torch.where(t_min == max_bound, max_bound, t_max)

    return t_min, t_max
>>>>>>> 3b8e2ce9
<|MERGE_RESOLUTION|>--- conflicted
+++ resolved
@@ -193,12 +193,12 @@
     return torch.exp(-0.5 * x_vars) * torch.sin(x_means)
 
 
-<<<<<<< HEAD
 # From https://github.com/ashawkey/stable-dreamfusion
 def safe_normalize(x, eps=1e-20):
     """Safe normalization w/o divide by zero issues"""
     return x / torch.sqrt(torch.clamp(torch.sum(x * x, -1, keepdim=True), min=eps))
-=======
+
+
 def intersect_aabb(origins, directions, aabb):
     """
     pytorch implementation of ray intersection with AABB box
@@ -242,5 +242,4 @@
     t_min = torch.where(t_min > 0, t_min, 0)
     t_max = torch.where(t_min == max_bound, max_bound, t_max)
 
-    return t_min, t_max
->>>>>>> 3b8e2ce9
+    return t_min, t_max