/* eslint-disable react/jsx-props-no-spreading */
import * as React from 'react';

import {
  Box,
  Button,
  Modal,
  Typography,
  Tabs,
  Tab,
  Chip,
  Link,
} from '@mui/material';
import ContentCopyRoundedIcon from '@mui/icons-material/ContentCopyRounded';

import WebSocketUrlField from '../WebSocketUrlField';

interface LandingModalProps {
  initial_state: object;
}

interface TabPanelProps {
  children: React.ReactNode;
  index: number;
  value: number;
}

function TabPanel(props: TabPanelProps) {
  const { children, value, index, ...other } = props;

  return (
    <div
      role="tabpanel"
      hidden={value !== index}
      id={`simple-tabpanel-${index}`}
      aria-labelledby={`simple-tab-${index}`}
      // eslint-disable-next-line react/jsx-props-no-spreading
      {...other}
    >
      <Box sx={{ p: 3, padding: 0 }}>
        <Typography component="div">{children}</Typography>
      </Box>
    </div>
  );
}

function a11yProps(index: number) {
  return {
    id: `simple-tab-${index}`,
    'aria-controls': `simple-tabpanel-${index}`,
  };
}

export default function LandingModel(props: LandingModalProps) {
  const [open, setOpen] = React.useState(props.initial_state);
  const handleOpen = () => setOpen(true);
  const handleClose = () => setOpen(false);

  const text_intro = `To use our viewer, you need to connect to the WebSocket server where your training job is running. Enter your WebSocket URL below and click the link to connect to your training job.`;

  const command = `ssh -L <port>:localhost:<port> USER@REMOTE.SERVER.IP`;

  const platform = window.navigator.platform.toLowerCase();
  let initial_tab = 0;
  if (platform.includes('mac')) {
    initial_tab = 0;
  } else if (platform.includes('linux')) {
    initial_tab = 1;
  } else if (platform.includes('win')) {
    initial_tab = 2;
  }

  const [tabValue, setTabValue] = React.useState(initial_tab);

  const handleTabChange = (event: React.SyntheticEvent, newValue: number) => {
    setTabValue(newValue);
  };

  const handleCopy = () => {
    navigator.clipboard.writeText(command);
  };

  return (
    <div className="LandingModal">
      <Button
        className="banner-button"
        variant="outlined"
        size="small"
        onClick={handleOpen}
      >
        Getting Started
      </Button>
      <Modal
        open={open}
        onClose={handleClose}
        aria-labelledby="modal-modal-title"
        aria-describedby="modal-modal-description"
      >
        <Box className="LandingModal-box">
          <center>
            <img
              style={{ height: 37, margin: 'auto' }}
              src="https://docs.nerf.studio/en/latest/_images/logo-dark.png"
              alt="The favicon."
            />
          </center>
          <Typography
            id="modal-modal-description"
            component="div"
            sx={{ mt: 2 }}
          >
            <div className="LandingModel-content">
              <h2>Getting Started</h2>
              <p>{text_intro}</p>
              <WebSocketUrlField />
              <h3>Remote Server</h3>
              <p>
                If you are using a remote server, make sure to forward the port.
                This can be accomplished by running the following command on
                this machine.
              </p>

              <Box sx={{ borderBottom: 1, borderColor: 'divider' }}>
                <Tabs
                  value={tabValue}
                  onChange={handleTabChange}
                  aria-label="os tabs"
                >
                  <Tab label="Mac OS" {...a11yProps(0)} />
                  <Tab label="Linux" {...a11yProps(1)} />
                  <Tab label="Windows" {...a11yProps(2)} />
                </Tabs>
              </Box>
              <TabPanel value={tabValue} index={0}>
                <p>
                  SSH must be set up on the remote machine. Then run the
                  following on this machine:
                </p>
                <Chip
                  label={command}
                  onDelete={handleCopy}
                  deleteIcon={<ContentCopyRoundedIcon />}
                />
              </TabPanel>
              <TabPanel value={tabValue} index={1}>
                <p>
                  SSH must be set up on the remote machine. Then run the
                  following on this machine:
                </p>
                <Chip
                  label={command}
                  onDelete={handleCopy}
                  deleteIcon={<ContentCopyRoundedIcon />}
                />
              </TabPanel>
              <TabPanel value={tabValue} index={2}>
                <p>
                  SSH must be set up on the remote machine. Then run the
                  following on this machine in PowerShell:
                </p>
                <Chip
                  label={command}
                  onDelete={handleCopy}
                  deleteIcon={<ContentCopyRoundedIcon />}
                />
                <p>
                  If OpenSSH is not installed, refer to this{' '}
                  <Link
                    href="http://woshub.com/using-native-ssh-client-windows/"
                    color="secondary"
                  >
                    guide
                  </Link>
                  .
                </p>
              </TabPanel>
              <h3>Camera Keyboard Controls</h3>
              <div>R - toggle between Orbit Controls and First Person Controls <br />
                   Spacebar - reset camera to starting position <br />
              </div>
              <p>
<<<<<<< HEAD
                <b>Orbit Controls</b> <br />
                WASD - orbit around origin, QE - zoom in and out
              </p>
              <p>
                <b>First Person Controls</b> <br />
                WASD - horizontal camera translation, QE - vertical camera translation <br />
                Arrow Keys - camera rotation
=======
                <div>
                  WASD - horizontal camera translation, QE - vertical camera
                  translation
                </div>
                <div>Arrow Keys - camera rotation</div>
                <div>
                  Spacebar - reset camera orbit point and view direction to
                  origin
                </div>
>>>>>>> 863fc77a
              </p>
            </div>
          </Typography>
        </Box>
      </Modal>
    </div>
  );
}<|MERGE_RESOLUTION|>--- conflicted
+++ resolved
@@ -179,25 +179,13 @@
                    Spacebar - reset camera to starting position <br />
               </div>
               <p>
-<<<<<<< HEAD
                 <b>Orbit Controls</b> <br />
                 WASD - orbit around origin, QE - zoom in and out
               </p>
               <p>
                 <b>First Person Controls</b> <br />
-                WASD - horizontal camera translation, QE - vertical camera translation <br />
-                Arrow Keys - camera rotation
-=======
-                <div>
-                  WASD - horizontal camera translation, QE - vertical camera
-                  translation
-                </div>
-                <div>Arrow Keys - camera rotation</div>
-                <div>
-                  Spacebar - reset camera orbit point and view direction to
-                  origin
-                </div>
->>>>>>> 863fc77a
+                WA - forward camera translation, SD - side to side camera translation <br />
+                QE - up and down camera translation, Arrow Keys - camera rotation
               </p>
             </div>
           </Typography>
