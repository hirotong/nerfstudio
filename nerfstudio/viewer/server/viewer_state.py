--- conflicted
+++ resolved
@@ -294,7 +294,6 @@
             return
 
         if self.trainer is not None and self.trainer.is_training:
-<<<<<<< HEAD
             if (
                 EventName.TRAIN_RAYS_PER_SEC.value in GLOBAL_BUFFER["events"]
                 and EventName.VIS_RAYS_PER_SEC.value in GLOBAL_BUFFER["events"]
@@ -313,18 +312,6 @@
                 # render_freq(train_time-train_util*train_time) = train_util*vis_time
                 # render_freq = train_util*vis_time/(train_time-train_util*train_time)
                 render_freq = train_util * vis_time / (train_time - train_util * train_time)
-=======
-            if EventName.TRAIN_RAYS_PER_SEC.value in GLOBAL_BUFFER["events"]:
-                train_rays_per_sec = GLOBAL_BUFFER["events"][EventName.TRAIN_RAYS_PER_SEC.value]["avg"]
-                target_train_util = self.control_panel.train_util
-                if target_train_util is None:
-                    target_train_util = 0.9
-
-                assert num_rays_per_batch is not None, "num_rays_per_batch must be set for training"
-                batches_per_sec = train_rays_per_sec / num_rays_per_batch
-
-                num_steps = max(int(1 / self.static_fps * batches_per_sec), 1)
->>>>>>> 1d455f9a
             else:
                 render_freq = 30
             if step > self.last_step + render_freq:
