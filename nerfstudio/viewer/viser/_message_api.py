from __future__ import annotations

import abc
import base64
import contextlib
import io
import time
from typing import (
    TYPE_CHECKING,
    Any,
    Callable,
    Dict,
    Generator,
    List,
    Literal,
    Optional,
    Tuple,
    Type,
    TypeVar,
    cast,
)

import imageio.v3 as iio
import numpy as onp
import numpy.typing as onpt
from typing_extensions import LiteralString, ParamSpec, assert_never

from . import _messages
from ._gui import GuiHandle, _GuiHandleState
from ._scene_handle import TransformControlsHandle, _TransformControlsState

if TYPE_CHECKING:
    from ._server import ClientId


P = ParamSpec("P")


# TODO(by): the function signatures below are super redundant.
#
# We can strip out a ton of it and replace with a ParamSpec-based decorator factory, but
# we'd be reliant on a pyright bug fix that only just happened:
#     https://github.com/microsoft/pyright/issues/4813
#
# We should probably wait at least until the next pylance version drops.
#
# def _wrap_message(
#     message_cls: Callable[P, _messages.Message]
# ) -> Callable[[Callable], Callable[P, None]]:
#     """Wrap a message type."""
#
#     def inner(self: MessageApi, *args: P.args, **kwargs: P.kwargs) -> None:
#         message = message_cls(*args, **kwargs)
#         self._queue(message)
#
#     return lambda _: inner  # type: ignore


def _colors_to_uint8(colors: onp.ndarray) -> onpt.NDArray[onp.uint8]:
    """Convert intensity values to uint8. We assume the range [0,1] for floats, and
    [0,255] for integers."""
    if colors.dtype != onp.uint8:
        if onp.issubdtype(colors.dtype, onp.floating):
            colors = onp.clip(colors * 255.0, 0, 255).astype(onp.uint8)
        if onp.issubdtype(colors.dtype, onp.integer):
            colors = onp.clip(colors, 0, 255).astype(onp.uint8)
    return colors


def _encode_image_base64(
    image: onp.ndarray,
    file_format: Literal["png", "jpeg"],
    quality: Optional[int] = None,
) -> Tuple[Literal["image/png", "image/jpeg"], str]:
    """Encode an image as a base64 string.

    Args:
        image: The image to encode.
        file_format: The format to encode the image as.
        quality: The quality to encode the image as. Only used for JPEG.

    Returns:
        A tuple of the media type and the base64-encoded image.
    """

    media_type: Literal["image/png", "image/jpeg"]
    image = _colors_to_uint8(image)
    with io.BytesIO() as data_buffer:
        if file_format == "png":
            media_type = "image/png"
            iio.imwrite(data_buffer, image, format="PNG")
        elif file_format == "jpeg":
            media_type = "image/jpeg"
            iio.imwrite(
                data_buffer,
                image[..., :3],  # Strip alpha.
                format="JPEG",
                quality=75 if quality is None else quality,
            )
        else:
            assert_never(file_format)

        base64_data = base64.b64encode(data_buffer.getvalue()).decode("ascii")

    return media_type, base64_data


TVector = TypeVar("TVector", bound=tuple)


def _cast_vector(vector: TVector | onp.ndarray, length: int) -> TVector:
    if isinstance(vector, tuple):
        assert len(vector) == length
        return cast(TVector, vector)
    else:
        assert cast(onp.ndarray, vector).shape == (length,)
        return cast(TVector, tuple(map(float, vector)))


IntOrFloat = TypeVar("IntOrFloat", int, float)
TLiteralString = TypeVar("TLiteralString", bound=LiteralString)


class MessageApi(abc.ABC):
    """Interface for all commands we can use to send messages over a websocket connection.

    Should be implemented by both our global server object (for broadcasting) and by
    invidividual clients."""

    def __init__(self) -> None:
        self._handle_state_from_gui_name: Dict[str, _GuiHandleState[Any]] = {}
        self._handle_state_from_transform_controls_name: Dict[str, _TransformControlsState] = {}
<<<<<<< HEAD
        self._incoming_handlers: List[Callable[[ClientId, _messages.Message], None]] = [
            lambda client_id, msg: _handle_gui_updates(self, client_id, msg),
            lambda client_id, msg: _handle_transform_controls_updates(self, client_id, msg),
        ]
        self._gui_folder_labels: List[str] = []
=======
        self._incoming_handlers: Dict[Type[_messages.Message], List[Callable[[ClientId, _messages.Message], None]]] = {
            _messages.GuiUpdateMessage: [lambda client_id, msg: _handle_gui_updates(self, client_id, msg)],
            _messages.TransformControlsUpdateMessage: [
                lambda client_id, msg: _handle_transform_controls_updates(self, client_id, msg)
            ],
        }
        self._gui_folder_label = "User"
>>>>>>> 823b56e4

    @contextlib.contextmanager
    def gui_folder(self, label: str) -> Generator[None, None, None]:
        """Context for placing all GUI elements into a particular folder.

        We currently only support one folder level."""
        self._gui_folder_labels.append(label)
        yield
        assert self._gui_folder_labels.pop() == label

    def register_handler(
        self, message_type: Type[_messages.Message], handler: Callable[[_messages.Message], None]
    ) -> None:
        """Register a handler for incoming messages.

        Args:
            handler: A function that takes a message, and does something
        """
        if message_type not in self._incoming_handlers:
            self._incoming_handlers[message_type] = [lambda client_id, msg: handler(msg)]
        else:
            self._incoming_handlers[message_type].append(lambda client_id, msg: handler(msg))

    def add_gui_button(self, name: str, disabled: bool = False) -> GuiHandle[bool]:
        """Add a button to the GUI. The value of this input is set to `True` every time
        it is clicked; to detect clicks, we can manually set it back to `False`.

        Currently, all button names need to be unique."""
        return _add_gui_impl(
            self,
            name,
            initial_value=False,
            leva_conf={"type": "BUTTON", "settings": {"disabled": disabled}},
            is_button=True,
        )

    def add_gui_checkbox(self, name: str, initial_value: bool, disabled: bool = False) -> GuiHandle[bool]:
        """Add a checkbox to the GUI."""
        assert isinstance(initial_value, bool)
        return _add_gui_impl(
            self,
            "/".join(self._gui_folder_labels + [name]),
            initial_value,
            leva_conf={"value": initial_value, "label": name, "disabled": disabled},
        )

    def add_gui_text(self, name: str, initial_value: str, disabled: bool = False) -> GuiHandle[str]:
        """Add a text input to the GUI."""
        assert isinstance(initial_value, str)
        return _add_gui_impl(
            self,
            "/".join(self._gui_folder_labels + [name]),
            initial_value,
            leva_conf={"value": initial_value, "label": name, "disabled": disabled},
        )

    def add_gui_number(self, name: str, initial_value: IntOrFloat, disabled: bool = False) -> GuiHandle[IntOrFloat]:
        """Add a number input to the GUI."""
        assert isinstance(initial_value, (int, float))
        return _add_gui_impl(
            self,
            "/".join(self._gui_folder_labels + [name]),
            initial_value,
            leva_conf={"value": initial_value, "label": name, "disabled": disabled},
        )

    def add_gui_vector2(
        self,
        name: str,
        initial_value: Tuple[float, float] | onp.ndarray,
        step: Optional[float] = None,
        disabled: bool = False,
    ) -> GuiHandle[Tuple[float, float]]:
        """Add a length-2 vector input to the GUI."""
        return _add_gui_impl(
            self,
            "/".join(self._gui_folder_labels + [name]),
            _cast_vector(initial_value, length=2),
            leva_conf={
                "value": initial_value,
                "label": name,
                "step": step,
                "disabled": disabled,
            },
        )

    def add_gui_vector3(
        self,
        name: str,
        initial_value: Tuple[float, float, float] | onp.ndarray,
        step: Optional[float] = None,
        lock: bool = False,
        disabled: bool = False,
    ) -> GuiHandle[Tuple[float, float, float]]:
        """Add a length-3 vector input to the GUI."""
        return _add_gui_impl(
            self,
            "/".join(self._gui_folder_labels + [name]),
            _cast_vector(initial_value, length=3),
            leva_conf={
                "label": name,
                "value": initial_value,
                "step": step,
                "lock": lock,
                "disabled": disabled,
            },
        )

    def add_gui_select(
        self,
        name: str,
        options: List[TLiteralString],
        initial_value: Optional[TLiteralString] = None,
        disabled: bool = False,
    ) -> GuiHandle[TLiteralString]:
        """Add a dropdown to the GUI."""
        assert len(options) > 0
        if initial_value is None:
            initial_value = options[0]
        out: GuiHandle[TLiteralString] = _add_gui_impl(
            self,
            "/".join(self._gui_folder_labels + [name]),
            initial_value,
            leva_conf={
                "value": initial_value,
                "label": name,
                "options": options,
                "disabled": disabled,
            },
        )
        return out

    def add_gui_slider(
        self,
        name: str,
        min: IntOrFloat,
        max: IntOrFloat,
        step: Optional[IntOrFloat],
        initial_value: IntOrFloat,
        disabled: bool = False,
    ) -> GuiHandle[IntOrFloat]:
        """Add a dropdown to the GUI."""
        assert max >= min
        if step is not None:
            assert step <= (max - min)
        assert max >= initial_value >= min

        return _add_gui_impl(
            self,
            "/".join(self._gui_folder_labels + [name]),
            initial_value,
            leva_conf={
                "value": initial_value,
                "label": name,
                "min": min,
                "max": max,
                "step": step,
                "disabled": disabled,
            },
        )

    def add_camera_frustum(
        self,
        name: str,
        fov: float,
        aspect: float,
        scale: float = 0.3,
        color: Tuple[int, int, int] | Tuple[float, float, float] | onp.ndarray = (80, 120, 255),
    ) -> None:
        color = tuple(value if isinstance(value, int) else int(value * 255) for value in color)  # type: ignore
        self._queue(
            _messages.CameraFrustumMessage(
                name=name,
                fov=fov,
                aspect=aspect,
                scale=scale,
                # (255, 255, 255) => 0xffffff, etc
                color=int(color[0] * (256**2) + color[1] * 256 + color[2]),
            )
        )

    def add_frame(
        self,
        name: str,
        wxyz: Tuple[float, float, float, float] | onp.ndarray,
        position: Tuple[float, float, float] | onp.ndarray,
        show_axes: bool = True,
        axes_length: float = 0.5,
        axes_radius: float = 0.025,
    ) -> None:
        self._queue(
            _messages.FrameMessage(
                name=name,
                wxyz=_cast_vector(wxyz, length=4),
                position=_cast_vector(position, length=3),
                show_axes=show_axes,
                axes_length=axes_length,
                axes_radius=axes_radius,
            )
        )

    def add_point_cloud(
        self,
        name: str,
        position: onp.ndarray,
        color: onp.ndarray,
        point_size: float = 0.1,
    ) -> None:
        self._queue(
            _messages.PointCloudMessage(
                name=name,
                position=position.astype(onp.float32),
                color=_colors_to_uint8(color),
                point_size=point_size,
            )
        )

    def add_mesh(
        self,
        name: str,
        vertices: onp.ndarray,
        faces: onp.ndarray,
        color: Tuple[int, int, int] | Tuple[float, float, float] | onp.ndarray = (90, 200, 255),
        wireframe: bool = False,
    ) -> None:
        color = tuple(value if isinstance(value, int) else int(value * 255) for value in color)  # type: ignore
        self._queue(
            _messages.MeshMessage(
                name,
                vertices.astype(onp.float32),
                faces.astype(onp.uint32),
                # (255, 255, 255) => 0xffffff, etc
                color=int(color[0] * (256**2) + color[1] * 256 + color[2]),
                wireframe=wireframe,
            )
        )

    def set_background_image(
        self,
        image: onp.ndarray,
        file_format: Literal["png", "jpeg"] = "jpeg",
        quality: Optional[int] = None,
    ) -> None:
        """Set the background image of the scene.

        Args:
            image: The image to set as the background. Must be a 3D numpy array of shape (H, W, 3).
            file_format: The file format to use for the image.
            quality: The quality of the image, if using jpeg. Must be an integer between 0 and 100.
        """
        media_type, base64_data = _encode_image_base64(image, file_format, quality=quality)
        self._queue(_messages.BackgroundImageMessage(media_type=media_type, base64_data=base64_data))

    def add_image(
        self,
        name: str,
        image: onp.ndarray,
        render_width: float,
        render_height: float,
        file_format: Literal["png", "jpeg"] = "jpeg",
        quality: Optional[int] = None,
    ) -> None:
        media_type, base64_data = _encode_image_base64(image, file_format, quality=quality)
        self._queue(
            _messages.ImageMessage(
                name=name,
                media_type=media_type,
                base64_data=base64_data,
                render_width=render_width,
                render_height=render_height,
            )
        )

    def add_transform_controls(
        self,
        name: str,
        scale: float = 1.0,
        line_width: float = 2.5,
        fixed: bool = False,
        auto_transform: bool = True,
        active_axes: Tuple[bool, bool, bool] = (True, True, True),
        disable_axes: bool = False,
        disable_sliders: bool = False,
        disable_rotations: bool = False,
        translation_limits: Tuple[Tuple[float, float], Tuple[float, float], Tuple[float, float]] = (
            (-1000.0, 1000.0),
            (-1000.0, 1000.0),
            (-1000.0, 1000.0),
        ),
        rotation_limits: Tuple[Tuple[float, float], Tuple[float, float], Tuple[float, float]] = (
            (-1000.0, 1000.0),
            (-1000.0, 1000.0),
            (-1000.0, 1000.0),
        ),
        depth_test: bool = True,
        opacity: float = 1.0,
    ) -> TransformControlsHandle:
        # That decorator factory would be really helpful here...
        self._queue(
            _messages.TransformControlsMessage(
                name=name,
                scale=scale,
                line_width=line_width,
                fixed=fixed,
                auto_transform=auto_transform,
                active_axes=active_axes,
                disable_axes=disable_axes,
                disable_sliders=disable_sliders,
                disable_rotations=disable_rotations,
                translation_limits=translation_limits,
                rotation_limits=rotation_limits,
                depth_test=depth_test,
                opacity=opacity,
            )
        )

        def sync_cb(client_id: ClientId, state: _TransformControlsState) -> None:
            message = _messages.TransformControlsSetMessage(name=name, wxyz=state.wxyz, position=state.position)
            message.excluded_self_client = client_id
            self._queue(message)

        state = _TransformControlsState(
            name=name,
            api=self,
            wxyz=(1.0, 0.0, 0.0, 0.0),
            position=(0.0, 0.0, 0.0),
            last_updated=time.time(),
            update_cb=[],
            sync_cb=sync_cb,
        )
        self._handle_state_from_transform_controls_name[name] = state
        return TransformControlsHandle(state)

    def remove_scene_node(self, name: str) -> None:
        self._queue(_messages.RemoveSceneNodeMessage(name=name))

        if name in self._handle_state_from_transform_controls_name:
            self._handle_state_from_transform_controls_name.pop(name)

    def set_scene_node_visibility(self, name: str, visible: bool) -> None:
        self._queue(_messages.SetSceneNodeVisibilityMessage(name=name, visible=visible))

    def reset_scene(self):
        self._queue(_messages.ResetSceneMessage())

    # Nerfstudio specific methods

    def add_dataset_image(self, idx: str, json: str) -> None:
        """Add a dataset image to the scene.

        Args:
            idx: The index of the image.
            json: The json string from the camera frustum and image.
        """
        self._queue(_messages.DatasetImageMessage(idx=idx, json=json))

    def set_is_training(self, is_training: bool) -> None:
        """Set the training mode.

        Args:
            is_training: The training mode.
        """
        self._queue(_messages.IsTrainingMessage(is_training=is_training))

    def _handle_incoming_message(self, client_id: ClientId, message: _messages.Message) -> None:
        """Handle incoming messages."""
        if type(message) in self._incoming_handlers:
            for cb in self._incoming_handlers[type(message)]:
                cb(client_id, message)

    @abc.abstractmethod
    def _queue(self, message: _messages.Message) -> None:
        """Abstract method for sending messages."""
        ...


def _handle_gui_updates(
    self: MessageApi,
    client_id: ClientId,
    message: _messages.GuiUpdateMessage,
) -> None:

    handle_state = self._handle_state_from_gui_name.get(message.name, None)
    if handle_state is None:
        return

    # Only call update when value has actually changed.
    if not handle_state.is_button and message.value == handle_state.value:
        return

    value = handle_state.typ(message.value)

    # Update state.
    handle_state.value = value
    handle_state.last_updated = time.time()

    # Trigger callbacks.
    for cb in handle_state.update_cb:
        cb(GuiHandle(handle_state))
    if handle_state.sync_cb is not None:
        handle_state.sync_cb(client_id, message.value)


def _handle_transform_controls_updates(
    self: MessageApi,
    client_id: ClientId,
    message: _messages.TransformControlsUpdateMessage,
) -> None:

    handle_state = self._handle_state_from_transform_controls_name.get(message.name, None)
    if handle_state is None:
        return

    # Update state.
    handle_state.wxyz = message.wxyz
    handle_state.position = message.position
    handle_state.last_updated = time.time()

    # Trigger callbacks.
    for cb in handle_state.update_cb:
        cb(TransformControlsHandle(handle_state))
    if handle_state.sync_cb is not None:
        handle_state.sync_cb(client_id, handle_state)


T = TypeVar("T")


def _add_gui_impl(
    api: MessageApi,
    name: str,
    initial_value: T,
    leva_conf: dict,
    is_button: bool = False,
) -> GuiHandle[T]:
    """Private helper for adding a simple GUI element."""

    handle_state = _GuiHandleState(
        name,
        typ=type(initial_value),
        api=api,
        value=initial_value,
        last_updated=time.time(),
        folder_labels=api._gui_folder_labels,
        update_cb=[],
        leva_conf=leva_conf,
        is_button=is_button,
    )
    api._handle_state_from_gui_name[name] = handle_state
    handle_state.cleanup_cb = lambda: api._handle_state_from_gui_name.pop(name)

    # For broadcasted GUI handles, we should synchronize all clients.
    from ._server import ViserServer

    if not is_button and isinstance(api, ViserServer):

        def sync_other_clients(client_id: ClientId, value: Any) -> None:
            message = _messages.GuiSetValueMessage(name=name, value=value)
            message.excluded_self_client = client_id
            api._queue(message)

        handle_state.sync_cb = sync_other_clients

    api._queue(
        _messages.GuiAddMessage(
            name=name,
            folder_labels=tuple(api._gui_folder_labels),
            leva_conf=leva_conf,
        )
    )
    return GuiHandle(handle_state)<|MERGE_RESOLUTION|>--- conflicted
+++ resolved
@@ -130,21 +130,13 @@
     def __init__(self) -> None:
         self._handle_state_from_gui_name: Dict[str, _GuiHandleState[Any]] = {}
         self._handle_state_from_transform_controls_name: Dict[str, _TransformControlsState] = {}
-<<<<<<< HEAD
-        self._incoming_handlers: List[Callable[[ClientId, _messages.Message], None]] = [
-            lambda client_id, msg: _handle_gui_updates(self, client_id, msg),
-            lambda client_id, msg: _handle_transform_controls_updates(self, client_id, msg),
-        ]
-        self._gui_folder_labels: List[str] = []
-=======
         self._incoming_handlers: Dict[Type[_messages.Message], List[Callable[[ClientId, _messages.Message], None]]] = {
             _messages.GuiUpdateMessage: [lambda client_id, msg: _handle_gui_updates(self, client_id, msg)],
             _messages.TransformControlsUpdateMessage: [
                 lambda client_id, msg: _handle_transform_controls_updates(self, client_id, msg)
             ],
         }
-        self._gui_folder_label = "User"
->>>>>>> 823b56e4
+        self._gui_folder_labels: List[str] = []
 
     @contextlib.contextmanager
     def gui_folder(self, label: str) -> Generator[None, None, None]:
